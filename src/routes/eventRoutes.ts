import { Router, Request, Response } from 'express';
import prisma from '../lib/prisma';
import { uploadSingleMenu, handleUploadError } from '../middleware/s3Upload';
import { validateMenuCreation, sanitizeMenuData } from '../middleware/menuValidation';
import s3Service from '../services/s3Service';

const router = Router();

/**
 * Create a new event
 * POST /api/v1/events
 */
router.post('/events', uploadSingleMenu, handleUploadError, sanitizeMenuData, validateMenuCreation, async (req: Request, res: Response) => {
  try {
    console.log('=== MENU UPLOAD DEBUG START ===');
    console.log('Request params:', req.params);
    console.log('Request body:', req.body);
    console.log('Request file:', req.file ? {
      filename: req.file.filename,
      originalname: req.file.originalname,
      size: req.file.size,
      mimetype: req.file.mimetype,
      fieldname: req.file.fieldname,
      location: (req.file as any).location,
      key: (req.file as any).key
    } : 'NO FILE');
    console.log('Environment:', {
<<<<<<< HEAD
      NODE_ENV: process.env['NODE_ENV'],
      S3_BUCKET_NAME: process.env['S3_BUCKET_NAME'],
      AWS_REGION: process.env['AWS_REGION'],
      AWS_ACCESS_KEY_ID: process.env['AWS_ACCESS_KEY_ID'] ? 'SET' : 'NOT SET',
      AWS_SECRET_ACCESS_KEY: process.env['AWS_SECRET_ACCESS_KEY'] ? 'SET' : 'NOT SET'
=======
      NODE_ENV: process.env["NODE_ENV"],
      S3_BUCKET_NAME: process.env["S3_BUCKET_NAME"],
      AWS_REGION: process.env["AWS_REGION"],
      AWS_ACCESS_KEY_ID: process.env["AWS_ACCESS_KEY_ID"] ? 'SET' : 'NOT SET',
      AWS_SECRET_ACCESS_KEY: process.env["AWS_SECRET_ACCESS_KEY"] ? 'SET' : 'NOT SET'
>>>>>>> d78517f4
    });

    // At this point, validation has passed, so we can safely use the data
    const { event_name, event_date, event_location, event_description } = req.body;
    console.log('Parsed menu data:', { event_name, event_date, event_location, event_description });
    
    // Validate and parse date as local date to avoid timezone issues
    console.log('Parsing date:', event_date);
    const [year, month, day] = event_date.split('-').map(Number);
    const eventDate = new Date(year, month - 1, day); // month is 0-indexed
    if (isNaN(eventDate.getTime())) {
      console.log('ERROR: Invalid date format:', event_date);
      return res.status(400).json({
        success: false,
        message: 'Invalid date format',
        debug: { event_date, parsedDate: eventDate }
      });
    }
    console.log('Date parsed successfully:', eventDate);

    // Check if file was uploaded
    if (!req.file) {
      console.log('ERROR: No file in request');
      console.log('Request body keys:', Object.keys(req.body));
      console.log('Request files:', req.files);
      return res.status(400).json({
        success: false,
        message: 'No menu image file provided',
        debug: { 
          hasFile: !!req.file,
          bodyKeys: Object.keys(req.body),
          files: req.files
        }
      });
    }

    console.log('File validation passed, processing upload...');

    // Extract filename from S3 key or use original name
    const s3Key = (req.file as any).key;
    const filename = s3Key ? s3Key.split('/').pop() : req.file!.originalname;
    console.log('Extracted filename:', filename);

    if (!s3Key) {
      console.log('ERROR: No S3 key found in file object');
      return res.status(500).json({
        success: false,
        message: 'File upload failed - no S3 key',
        debug: { file: req.file }
      });
    }

    if (!(req.file as any).location) {
      console.log('ERROR: No S3 location URL found in file object');
      return res.status(500).json({
        success: false,
        message: 'File upload failed - no S3 URL',
        debug: { file: req.file }
      });
    }

    console.log('Creating database record...');
    // Create the event
    const newEvent = await prisma.event.create({
      data: {
        event_name: event_name,
        event_type: 'Thanksgiving',
        event_location: event_location && event_location.trim() ? event_location.trim() : null,
        event_date: eventDate,
        event_description: event_description && event_description.trim() ? event_description.trim() : null,
        menu_title: event_name,
        menu_image_filename: filename,
        menu_image_s3_url: (req.file as any).location // S3 URL from multer-s3
      }
    });

    console.log('Event created successfully:', newEvent);
    console.log('=== MENU UPLOAD DEBUG END ===');

    // Transform the response to match what the frontend expects
    const transformedEvent = {
      id: newEvent.event_id,
      event_name: newEvent.event_name,
      event_type: newEvent.event_type,
      event_location: newEvent.event_location,
      event_date: newEvent.event_date,
      menu_image_url: newEvent.menu_image_s3_url 
        ? `/api/v1/menu-images/${newEvent.event_id}` 
        : `/images/${newEvent.menu_image_filename}`,
      description: newEvent.event_description,
      year: newEvent.event_date.getFullYear(),
      created_at: newEvent.created_at,
      updated_at: newEvent.updated_at
    };

    return res.status(201).json({
      success: true,
      event: transformedEvent,
      message: 'Menu created successfully'
    });

  } catch (error) {
    console.error('=== MENU UPLOAD ERROR ===');
    console.error('Error type:', (error as Error).constructor.name);
    console.error('Error message:', (error as Error).message);
    console.error('Error stack:', (error as Error).stack);
    console.error('Request details:', {
      params: req.params,
      body: req.body,
      file: req.file ? {
        filename: req.file.filename,
        originalname: req.file.originalname,
        size: req.file.size,
        mimetype: req.file.mimetype
      } : null
    });
    console.error('Environment at error:', {
<<<<<<< HEAD
      NODE_ENV: process.env['NODE_ENV'],
      S3_BUCKET_NAME: process.env['S3_BUCKET_NAME'],
      AWS_REGION: process.env['AWS_REGION'],
      AWS_ACCESS_KEY_ID: process.env['AWS_ACCESS_KEY_ID'] ? 'SET' : 'NOT SET',
      AWS_SECRET_ACCESS_KEY: process.env['AWS_SECRET_ACCESS_KEY'] ? 'SET' : 'NOT SET'
=======
      NODE_ENV: process.env["NODE_ENV"],
      S3_BUCKET_NAME: process.env["S3_BUCKET_NAME"],
      AWS_REGION: process.env["AWS_REGION"],
      AWS_ACCESS_KEY_ID: process.env["AWS_ACCESS_KEY_ID"] ? 'SET' : 'NOT SET',
      AWS_SECRET_ACCESS_KEY: process.env["AWS_SECRET_ACCESS_KEY"] ? 'SET' : 'NOT SET'
>>>>>>> d78517f4
    });
    console.error('=== END MENU UPLOAD ERROR ===');
    return res.status(500).json({
      success: false,
      message: 'Internal server error',
      debug: {
        errorType: (error as Error).constructor.name,
        errorMessage: (error as Error).message,
        hasFile: !!req.file,
        eventName: req.body.event_name
      }
    });
  }
});

/**
 * Get all events
 * GET /api/v1/events
 */
router.get('/events', async (_req: Request, res: Response) => {
  try {
    const events = await prisma.event.findMany({
      orderBy: { event_date: 'desc' },
      include: {
        photos: {
          take: 1 // Include one photo per event for thumbnails
        }
      }
    });

    // Transform events to match frontend expectations
    const transformedEvents = events.map(event => ({
      id: event.event_id,
      event_name: event.event_name,
      event_type: event.event_type,
      event_location: event.event_location,
      event_date: event.event_date,
      menu_image_url: event.menu_image_s3_url 
        ? `/api/v1/menu-images/${event.event_id}` 
        : `/images/${event.menu_image_filename}`,
      description: event.event_description,
      year: event.event_date.getFullYear(),
      created_at: event.event_date,
      updated_at: event.event_date,
      photos: event.photos
    }));

    return res.json({
      success: true,
      events: transformedEvents,
      count: transformedEvents.length
    });

  } catch (error) {
    console.error('Error fetching events:', error);
    return res.status(500).json({
      success: false,
      message: 'Internal server error'
    });
  }
});

/**
 * Get a single event by ID
 * GET /api/v1/events/:id
 */
router.get('/events/:id', async (req: Request, res: Response) => {
  try {
    const eventId = parseInt(req.params['id'] || '');
    
    if (isNaN(eventId)) {
      return res.status(400).json({
        success: false,
        message: 'Invalid event ID'
      });
    }

    const event = await prisma.event.findUnique({
      where: { event_id: eventId }
    });

    if (!event) {
      return res.status(404).json({
        success: false,
        message: 'Event not found'
      });
    }

    // Transform the event data to match what the frontend expects
    const transformedEvent = {
      id: event.event_id,
      event_name: event.event_name,
      event_type: event.event_type,
      event_location: event.event_location,
      event_date: event.event_date,
      menu_image_url: event.menu_image_s3_url 
        ? `/api/v1/menu-images/${event.event_id}` 
        : `/images/${event.menu_image_filename}`,
      description: event.event_description,
      year: event.event_date.getFullYear(),
      created_at: event.event_date,
      updated_at: event.event_date
    };

    return res.json({
      success: true,
      event: transformedEvent
    });

  } catch (error) {
    console.error('Error fetching event:', error);
    return res.status(500).json({
      success: false,
      message: 'Internal server error'
    });
  }
});

/**
 * Update an event by ID
 * PUT /api/v1/events/:id
 */
router.put('/events/:id', async (req: Request, res: Response) => {
  try {
    const eventId = parseInt(req.params['id'] || '');
    
    if (isNaN(eventId)) {
      return res.status(400).json({
        success: false,
        message: 'Invalid event ID'
      });
    }

    const updateData = req.body;

    // Validate required fields
    if (!updateData.event_name) {
      return res.status(400).json({
        success: false,
        message: 'Event name is required'
      });
    }

    // Check if event exists
    const existingEvent = await prisma.event.findUnique({
      where: { event_id: eventId }
    });

    if (!existingEvent) {
      return res.status(404).json({
        success: false,
        message: 'Event not found'
      });
    }

    // Prepare update data
    const eventUpdateData: any = {
      event_name: updateData.event_name
    };

    // Add optional fields if provided
    if (updateData.event_type) {
      eventUpdateData.event_type = updateData.event_type;
    }
    if (updateData.event_location) {
      eventUpdateData.event_location = updateData.event_location;
    }
    if (updateData.event_date) {
      // Parse date as local date to avoid timezone issues
      const [year, month, day] = updateData.event_date.split('-').map(Number);
      const eventDate = new Date(year, month - 1, day); // month is 0-indexed
      if (isNaN(eventDate.getTime())) {
        return res.status(400).json({
          success: false,
          message: 'Invalid date format'
        });
      }
      eventUpdateData.event_date = eventDate;
    }
    if (updateData.menu_image_url) {
      // Extract filename from URL if it's a full URL
      const filename = updateData.menu_image_url.includes('/') 
        ? updateData.menu_image_url.split('/').pop() 
        : updateData.menu_image_url;
      eventUpdateData.menu_image_filename = filename;
    }
    if (updateData.description) {
      eventUpdateData.event_description = updateData.description;
    }

    // Update the event
    const updatedEvent = await prisma.event.update({
      where: { event_id: eventId },
      data: eventUpdateData
    });

    // Transform the response to match what the frontend expects
    const transformedEvent = {
      id: updatedEvent.event_id,
      event_name: updatedEvent.event_name,
      event_type: updatedEvent.event_type,
      event_location: updatedEvent.event_location,
      event_date: updatedEvent.event_date,
      menu_image_url: `/images/${updatedEvent.menu_image_filename}`,
      description: updatedEvent.event_description,
      year: updatedEvent.event_date.getFullYear(),
      created_at: updatedEvent.created_at,
      updated_at: updatedEvent.updated_at
    };

    return res.json({
      success: true,
      event: transformedEvent,
      message: 'Event updated successfully'
    });

  } catch (error) {
    console.error('Error updating event:', error);
    return res.status(500).json({
      success: false,
      message: 'Internal server error'
    });
  }
});

/**
 * Delete an event by ID
 * DELETE /api/v1/events/:id
 */
router.delete('/events/:id', async (req: Request, res: Response) => {
  try {
    const eventId = parseInt(req.params['id'] || '');
    
    if (isNaN(eventId)) {
      return res.status(400).json({
        success: false,
        message: 'Invalid event ID'
      });
    }

    // Check if event exists
    const existingEvent = await prisma.event.findUnique({
      where: { event_id: eventId }
    });

    if (!existingEvent) {
      return res.status(404).json({
        success: false,
        message: 'Event not found'
      });
    }

    // Delete associated photos first (cascade delete should handle this, but being explicit)
    await prisma.photo.deleteMany({
      where: { event_id: eventId }
    });

    // Delete the event
    await prisma.event.delete({
      where: { event_id: eventId }
    });

    return res.json({
      success: true,
      message: 'Event deleted successfully'
    });

  } catch (error) {
    console.error('Error deleting event:', error);
    return res.status(500).json({
      success: false,
      message: 'Internal server error'
    });
  }
});

/**
 * Serve menu image file
 * GET /api/v1/menu-images/:eventId
 */
router.get('/menu-images/:eventId', async (req: Request, res: Response): Promise<void> => {
  try {
    const { eventId } = req.params;
    if (!eventId) {
      res.status(400).json({
        success: false,
        message: 'Event ID is required'
      });
      return;
    }

    const event = await prisma.event.findUnique({
      where: { event_id: parseInt(eventId, 10) },
      select: {
        menu_image_filename: true,
        menu_image_s3_url: true
      }
    });

    if (!event) {
      res.status(404).json({
        success: false,
        message: 'Event not found'
      });
      return;
    }

    // If we have an S3 URL, generate a signed URL
    if (event.menu_image_s3_url) {
      try {
        const s3Key = `menus/${event.menu_image_filename}`;
        const signedUrl = await s3Service.getSignedUrl(s3Key, 3600); // 1 hour expiry
        res.redirect(signedUrl);
        return;
      } catch (s3Error) {
        console.error('Error generating S3 signed URL for menu image:', s3Error);
        res.status(404).json({
          success: false,
          message: 'Menu image not available'
        });
        return;
      }
    }

    // Fallback to local file serving
    res.status(404).json({
      success: false,
      message: 'Menu image not found'
    });
  } catch (error) {
    console.error('Error serving menu image file:', error);
    res.status(500).json({
      success: false,
      message: 'Internal server error'
    });
  }
});

export default router;<|MERGE_RESOLUTION|>--- conflicted
+++ resolved
@@ -25,19 +25,11 @@
       key: (req.file as any).key
     } : 'NO FILE');
     console.log('Environment:', {
-<<<<<<< HEAD
-      NODE_ENV: process.env['NODE_ENV'],
-      S3_BUCKET_NAME: process.env['S3_BUCKET_NAME'],
-      AWS_REGION: process.env['AWS_REGION'],
-      AWS_ACCESS_KEY_ID: process.env['AWS_ACCESS_KEY_ID'] ? 'SET' : 'NOT SET',
-      AWS_SECRET_ACCESS_KEY: process.env['AWS_SECRET_ACCESS_KEY'] ? 'SET' : 'NOT SET'
-=======
       NODE_ENV: process.env["NODE_ENV"],
       S3_BUCKET_NAME: process.env["S3_BUCKET_NAME"],
       AWS_REGION: process.env["AWS_REGION"],
       AWS_ACCESS_KEY_ID: process.env["AWS_ACCESS_KEY_ID"] ? 'SET' : 'NOT SET',
       AWS_SECRET_ACCESS_KEY: process.env["AWS_SECRET_ACCESS_KEY"] ? 'SET' : 'NOT SET'
->>>>>>> d78517f4
     });
 
     // At this point, validation has passed, so we can safely use the data
@@ -155,19 +147,11 @@
       } : null
     });
     console.error('Environment at error:', {
-<<<<<<< HEAD
-      NODE_ENV: process.env['NODE_ENV'],
-      S3_BUCKET_NAME: process.env['S3_BUCKET_NAME'],
-      AWS_REGION: process.env['AWS_REGION'],
-      AWS_ACCESS_KEY_ID: process.env['AWS_ACCESS_KEY_ID'] ? 'SET' : 'NOT SET',
-      AWS_SECRET_ACCESS_KEY: process.env['AWS_SECRET_ACCESS_KEY'] ? 'SET' : 'NOT SET'
-=======
       NODE_ENV: process.env["NODE_ENV"],
       S3_BUCKET_NAME: process.env["S3_BUCKET_NAME"],
       AWS_REGION: process.env["AWS_REGION"],
       AWS_ACCESS_KEY_ID: process.env["AWS_ACCESS_KEY_ID"] ? 'SET' : 'NOT SET',
       AWS_SECRET_ACCESS_KEY: process.env["AWS_SECRET_ACCESS_KEY"] ? 'SET' : 'NOT SET'
->>>>>>> d78517f4
     });
     console.error('=== END MENU UPLOAD ERROR ===');
     return res.status(500).json({
